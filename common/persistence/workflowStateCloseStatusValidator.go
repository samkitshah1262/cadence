// Copyright (c) 2017 Uber Technologies, Inc.
//
// Permission is hereby granted, free of charge, to any person obtaining a copy
// of this software and associated documentation files (the "Software"), to deal
// in the Software without restriction, including without limitation the rights
// to use, copy, modify, merge, publish, distribute, sublicense, and/or sell
// copies of the Software, and to permit persons to whom the Software is
// furnished to do so, subject to the following conditions:
//
// The above copyright notice and this permission notice shall be included in
// all copies or substantial portions of the Software.
//
// THE SOFTWARE IS PROVIDED "AS IS", WITHOUT WARRANTY OF ANY KIND, EXPRESS OR
// IMPLIED, INCLUDING BUT NOT LIMITED TO THE WARRANTIES OF MERCHANTABILITY,
// FITNESS FOR A PARTICULAR PURPOSE AND NONINFRINGEMENT. IN NO EVENT SHALL THE
// AUTHORS OR COPYRIGHT HOLDERS BE LIABLE FOR ANY CLAIM, DAMAGES OR OTHER
// LIABILITY, WHETHER IN AN ACTION OF CONTRACT, TORT OR OTHERWISE, ARISING FROM,
// OUT OF OR IN CONNECTION WITH THE SOFTWARE OR THE USE OR OTHER DEALINGS IN
// THE SOFTWARE.

package persistence

import (
	"fmt"

	workflow "github.com/uber/cadence/.gen/go/shared"
)

var (
	validWorkflowStates = map[int]struct{}{
		WorkflowStateCreated:   {},
		WorkflowStateRunning:   {},
		WorkflowStateCompleted: {},
		WorkflowStateZombie:    {},
	}

	validWorkflowCloseStatuses = map[int]struct{}{
		WorkflowCloseStatusNone:           {},
		WorkflowCloseStatusCompleted:      {},
		WorkflowCloseStatusFailed:         {},
		WorkflowCloseStatusCanceled:       {},
		WorkflowCloseStatusTerminated:     {},
		WorkflowCloseStatusContinuedAsNew: {},
		WorkflowCloseStatusTimedOut:       {},
	}
)

// ValidateCreateWorkflowStateCloseStatus validate workflow state and close status
func ValidateCreateWorkflowStateCloseStatus(
	state int,
	closeStatus int,
) error {

	if err := validateWorkflowState(state); err != nil {
		return err
	}
	if err := validateWorkflowCloseStatus(closeStatus); err != nil {
		return err
	}

	// validate workflow state & close status
	if state == WorkflowStateCompleted || closeStatus != WorkflowCloseStatusNone {
		return &workflow.InternalServiceError{
			Message: fmt.Sprintf("Create workflow with invalid state: %v or close status: %v",
				state, closeStatus),
		}
	}
	return nil
}

// ValidateUpdateWorkflowStateCloseStatus validate workflow state and close status
func ValidateUpdateWorkflowStateCloseStatus(
	state int,
	closeStatus int,
) error {

	if err := validateWorkflowState(state); err != nil {
		return err
	}
	if err := validateWorkflowCloseStatus(closeStatus); err != nil {
		return err
	}

	// validate workflow state & close status
	if closeStatus == WorkflowCloseStatusNone {
		if state == WorkflowStateCompleted {
			return &workflow.InternalServiceError{
				Message: fmt.Sprintf("Update workflow with invalid state: %v or close status: %v",
					state, closeStatus),
			}
		}
	} else {
		// WorkflowCloseStatusCompleted
		// WorkflowCloseStatusFailed
		// WorkflowCloseStatusCanceled
		// WorkflowCloseStatusTerminated
		// WorkflowCloseStatusContinuedAsNew
		// WorkflowCloseStatusTimedOut
		if state != WorkflowStateCompleted {
			return &workflow.InternalServiceError{
				Message: fmt.Sprintf("Update workflow with invalid state: %v or close status: %v",
					state, closeStatus),
			}
		}
	}
	return nil
}

<<<<<<< HEAD
// validateWorkflowState validate workflow state
func validateWorkflowState(
	state int,
) error {

	if _, ok := validWorkflowStates[state]; !ok {
		return &workflow.InternalServiceError{
			Message: fmt.Sprintf("Invalid workflow state: %v", state),
		}
	}

	return nil
}

// validateWorkflowCloseStatus validate workflow close status
func validateWorkflowCloseStatus(
	closeStatus int,
) error {

	if _, ok := validWorkflowCloseStatuses[closeStatus]; !ok {
		return &workflow.InternalServiceError{
			Message: fmt.Sprintf("Invalid workflow close status: %v", closeStatus),
		}
	}

	return nil
}

=======
// ToThriftWorkflowExecutionCloseStatus convert persistence representation of close status to thrift representation
>>>>>>> 8c4e0e4f
func ToThriftWorkflowExecutionCloseStatus(
	closeStatus int,
) workflow.WorkflowExecutionCloseStatus {

	switch closeStatus {
	case WorkflowCloseStatusCompleted:
		return workflow.WorkflowExecutionCloseStatusCompleted
	case WorkflowCloseStatusFailed:
		return workflow.WorkflowExecutionCloseStatusFailed
	case WorkflowCloseStatusCanceled:
		return workflow.WorkflowExecutionCloseStatusCanceled
	case WorkflowCloseStatusTerminated:
		return workflow.WorkflowExecutionCloseStatusTerminated
	case WorkflowCloseStatusContinuedAsNew:
		return workflow.WorkflowExecutionCloseStatusContinuedAsNew
	case WorkflowCloseStatusTimedOut:
		return workflow.WorkflowExecutionCloseStatusTimedOut
	default:
		panic("Invalid value for enum WorkflowExecutionCloseStatus")
	}
}<|MERGE_RESOLUTION|>--- conflicted
+++ resolved
@@ -106,7 +106,6 @@
 	return nil
 }
 
-<<<<<<< HEAD
 // validateWorkflowState validate workflow state
 func validateWorkflowState(
 	state int,
@@ -135,9 +134,7 @@
 	return nil
 }
 
-=======
 // ToThriftWorkflowExecutionCloseStatus convert persistence representation of close status to thrift representation
->>>>>>> 8c4e0e4f
 func ToThriftWorkflowExecutionCloseStatus(
 	closeStatus int,
 ) workflow.WorkflowExecutionCloseStatus {
